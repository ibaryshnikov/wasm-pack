//! Getting WebDriver client binaries.

<<<<<<< HEAD
use binary_install::{
    install_binaries_from_targz_at_url, install_binaries_from_zip_at_url,
    path::{bin_path, local_bin_path},
};
=======
use binaries::Cache;
>>>>>>> 7796ecb3
use command::build::BuildMode;
use failure;
use std::path::PathBuf;
use target;

/// Get the path to an existing `chromedriver`, or install it if no existing
/// binary is found.
pub fn get_or_install_chromedriver(
    cache: &Cache,
    mode: BuildMode,
) -> Result<PathBuf, failure::Error> {
    if let Ok(path) = which::which("chromedriver") {
        return Ok(path);
    }
    let installation_allowed = match mode {
        BuildMode::Noinstall => false,
        _ => true,
    };
    install_chromedriver(cache, installation_allowed)
}

<<<<<<< HEAD
fn get_local_chromedriver_path(crate_path: &Path) -> PathBuf {
    local_bin_path(crate_path, "chromedriver")
}

fn get_chromedriver_url() -> Result<String, Error> {
=======
/// Download and install a pre-built `chromedriver` binary.
pub fn install_chromedriver(
    cache: &Cache,
    installation_allowed: bool,
) -> Result<PathBuf, failure::Error> {
>>>>>>> 7796ecb3
    let target = if target::LINUX && target::x86_64 {
        "linux64"
    } else if target::MACOS && target::x86_64 {
        "mac64"
    } else if target::WINDOWS && target::x86 {
        "win32"
    } else {
        bail!("geckodriver binaries are unavailable for this target")
    };

    let url = format!(
        "https://chromedriver.storage.googleapis.com/2.41/chromedriver_{}.zip",
        target
    );
    match cache.download(
        installation_allowed,
        "chromedriver",
        &["chromedriver"],
        &url,
    )? {
        Some(dl) => Ok(dl.binary("chromedriver")),
        None => bail!(
            "No cached `chromedriver` binary found, and could not find a global \
             `chromedriver` on the `$PATH`. Not installing `chromedriver` because of noinstall \
             mode."
        ),
    }
}

/// Get the path to an existing `geckodriver`, or install it if no existing
/// binary is found.
pub fn get_or_install_geckodriver(
    cache: &Cache,
    mode: BuildMode,
) -> Result<PathBuf, failure::Error> {
    if let Ok(path) = which::which("geckodriver") {
        return Ok(path);
    }
    let installation_allowed = match mode {
        BuildMode::Noinstall => false,
        _ => true,
    };
    install_geckodriver(cache, installation_allowed)
}

/// Download and install a pre-built `geckodriver` binary.
pub fn install_geckodriver(
    cache: &Cache,
    installation_allowed: bool,
) -> Result<PathBuf, failure::Error> {
    let (target, ext) = if target::LINUX && target::x86 {
        ("linux32", "tar.gz")
    } else if target::LINUX && target::x86_64 {
        ("linux64", "tar.gz")
    } else if target::MACOS {
        ("macos", "tar.gz")
    } else if target::WINDOWS && target::x86 {
        ("win32", "zip")
    } else if target::WINDOWS && target::x86_64 {
        ("win64", "zip")
    } else {
        bail!("geckodriver binaries are unavailable for this target")
    };

    let url = format!(
        "https://github.com/mozilla/geckodriver/releases/download/v0.21.0/geckodriver-v0.21.0-{}.{}",
        target,
        ext,
<<<<<<< HEAD
    ))
}

fn get_local_geckodriver_path(crate_path: &Path) -> PathBuf {
    local_bin_path(crate_path, "geckodriver")
}

/// Download and install a pre-built `geckodriver` binary.
pub fn install_geckodriver(crate_path: &Path) -> Result<PathBuf, failure::Error> {
    let url = get_geckodriver_url()?;

    if url.ends_with("tar.gz") {
        install_binaries_from_targz_at_url(crate_path, &url, Some("geckodriver"))?;
    } else {
        assert!(url.ends_with("zip"));
        install_binaries_from_zip_at_url(crate_path, &url, Some("geckodriver"))?;
=======
    );
    match cache.download(installation_allowed, "geckodriver", &["geckodriver"], &url)? {
        Some(dl) => Ok(dl.binary("geckodriver")),
        None => bail!(
            "No cached `geckodriver` binary found, and could not find a global `geckodriver` \
             on the `$PATH`. Not installing `geckodriver` because of noinstall mode."
        ),
>>>>>>> 7796ecb3
    }
}

/// Get the path to an existing `safaridriver`.
///
/// We can't install `safaridriver` if an existing one is not found because
/// Apple does not provide pre-built binaries. However, `safaridriver` *should*
/// be present by default.
pub fn get_safaridriver() -> Result<PathBuf, failure::Error> {
    match which::which("safaridriver") {
        Ok(p) => Ok(p),
        Err(_) => bail!("could not find `safaridriver` on the `$PATH`"),
    }
}<|MERGE_RESOLUTION|>--- conflicted
+++ resolved
@@ -1,13 +1,6 @@
 //! Getting WebDriver client binaries.
 
-<<<<<<< HEAD
-use binary_install::{
-    install_binaries_from_targz_at_url, install_binaries_from_zip_at_url,
-    path::{bin_path, local_bin_path},
-};
-=======
-use binaries::Cache;
->>>>>>> 7796ecb3
+use binary_install::Cache;
 use command::build::BuildMode;
 use failure;
 use std::path::PathBuf;
@@ -29,19 +22,11 @@
     install_chromedriver(cache, installation_allowed)
 }
 
-<<<<<<< HEAD
-fn get_local_chromedriver_path(crate_path: &Path) -> PathBuf {
-    local_bin_path(crate_path, "chromedriver")
-}
-
-fn get_chromedriver_url() -> Result<String, Error> {
-=======
 /// Download and install a pre-built `chromedriver` binary.
 pub fn install_chromedriver(
     cache: &Cache,
     installation_allowed: bool,
 ) -> Result<PathBuf, failure::Error> {
->>>>>>> 7796ecb3
     let target = if target::LINUX && target::x86_64 {
         "linux64"
     } else if target::MACOS && target::x86_64 {
@@ -110,24 +95,6 @@
         "https://github.com/mozilla/geckodriver/releases/download/v0.21.0/geckodriver-v0.21.0-{}.{}",
         target,
         ext,
-<<<<<<< HEAD
-    ))
-}
-
-fn get_local_geckodriver_path(crate_path: &Path) -> PathBuf {
-    local_bin_path(crate_path, "geckodriver")
-}
-
-/// Download and install a pre-built `geckodriver` binary.
-pub fn install_geckodriver(crate_path: &Path) -> Result<PathBuf, failure::Error> {
-    let url = get_geckodriver_url()?;
-
-    if url.ends_with("tar.gz") {
-        install_binaries_from_targz_at_url(crate_path, &url, Some("geckodriver"))?;
-    } else {
-        assert!(url.ends_with("zip"));
-        install_binaries_from_zip_at_url(crate_path, &url, Some("geckodriver"))?;
-=======
     );
     match cache.download(installation_allowed, "geckodriver", &["geckodriver"], &url)? {
         Some(dl) => Ok(dl.binary("geckodriver")),
@@ -135,7 +102,6 @@
             "No cached `geckodriver` binary found, and could not find a global `geckodriver` \
              on the `$PATH`. Not installing `geckodriver` because of noinstall mode."
         ),
->>>>>>> 7796ecb3
     }
 }
 
