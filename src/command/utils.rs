<<<<<<< HEAD
use std::path::{Path, PathBuf};

=======
//! Utility functions for commands.

/// If an explicit path is given, then use it, otherwise assume the current
/// directory is the crate path.
>>>>>>> 03133282
pub fn set_crate_path(path: Option<String>) -> String {
    let crate_path = match path {
        Some(p) => p,
        None => ".".to_string(),
    };

    crate_path
}

pub fn find_pkg_directory(guess_path: &str) -> Option<PathBuf> {
    let path = PathBuf::from(guess_path);
    if is_pkg_directory(&path) {
        return Some(path);
    }

    path.read_dir().ok().and_then(|entries| {
        entries
            .filter_map(|x| x.ok().map(|v| v.path()))
            .find(|x| is_pkg_directory(&x))
    })
}

fn is_pkg_directory(path: &Path) -> bool {
    path.exists() && path.is_dir() && path.ends_with("pkg")
}<|MERGE_RESOLUTION|>--- conflicted
+++ resolved
@@ -1,12 +1,9 @@
-<<<<<<< HEAD
+//! Utility functions for commands.
+
 use std::path::{Path, PathBuf};
-
-=======
-//! Utility functions for commands.
 
 /// If an explicit path is given, then use it, otherwise assume the current
 /// directory is the crate path.
->>>>>>> 03133282
 pub fn set_crate_path(path: Option<String>) -> String {
     let crate_path = match path {
         Some(p) => p,
@@ -16,6 +13,8 @@
     crate_path
 }
 
+/// Locates the pkg directory from a specific path
+/// Returns None if unable to find the 'pkg' directory
 pub fn find_pkg_directory(guess_path: &str) -> Option<PathBuf> {
     let path = PathBuf::from(guess_path);
     if is_pkg_directory(&path) {
