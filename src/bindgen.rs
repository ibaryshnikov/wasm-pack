//! Functionality related to installing and running `wasm-bindgen`.

use binaries::{self, bin_path, install_binaries_from_targz_at_url};
<<<<<<< HEAD
use cargo_metadata;
=======
use child;
>>>>>>> ceb47797
use emoji;
use error::Error;
use failure::{self, ResultExt};
use progressbar::Step;
use slog::Logger;
use std::path::{Path, PathBuf};
use std::process::Command;
use target;
use PBAR;

/// Install the `wasm-bindgen` CLI.
///
/// Prefers an existing local install, if any exists. Then checks if there is a
/// global install on `$PATH` that fits the bill. Then attempts to download a
/// tarball from the GitHub releases page, if this target has prebuilt
/// binaries. Finally, falls back to `cargo install`.
pub fn install_wasm_bindgen(
    root_path: &Path,
    version: &str,
    install_permitted: bool,
    step: &Step,
    log: &Logger,
) -> Result<(), failure::Error> {
    // If the `wasm-bindgen` dependency is already met, print a message and return.
    if wasm_bindgen_path(log, root_path)
        .map(|bindgen_path| wasm_bindgen_version_check(&bindgen_path, version, log))
        .unwrap_or(false)
    {
        let msg = format!("{}wasm-bindgen already installed...", emoji::DOWN_ARROW);
        PBAR.step(step, &msg);
        return Ok(());
    }

    // If the `wasm-bindgen` dependency was not met, and installs are not
    // permitted, return a configuration error.
    if !install_permitted {
        let msg = format!("wasm-bindgen v{} is not installed!", version);
        return Err(Error::crate_config(&msg).into());
    }

    let msg = format!("{}Installing wasm-bindgen...", emoji::DOWN_ARROW);
    PBAR.step(step, &msg);

    download_prebuilt_wasm_bindgen(root_path, version).or_else(|e| {
        warn!(
            log,
            "could not download pre-built `wasm-bindgen`: {}. Falling back to `cargo install`.", e
        );
        cargo_install_wasm_bindgen(log, root_path, version)
    })
}

/// Download a tarball containing a pre-built `wasm-bindgen` binary.
pub fn download_prebuilt_wasm_bindgen(
    root_path: &Path,
    version: &str,
) -> Result<(), failure::Error> {
    let target = if target::LINUX && target::x86_64 {
        "x86_64-unknown-linux-musl"
    } else if target::MACOS && target::x86_64 {
        "x86_64-apple-darwin"
    } else if target::WINDOWS && target::x86_64 {
        "x86_64-pc-windows-msvc"
    } else {
        return Err(Error::unsupported(
            "there are no pre-built `wasm-bindgen` binaries for this target",
        )
        .into());
    };

    let url = format!(
        "https://github.com/rustwasm/wasm-bindgen/releases/download/{0}/wasm-bindgen-{0}-{1}.tar.gz",
        version,
        target
    );

    install_binaries_from_targz_at_url(
        root_path,
        &url,
        vec!["wasm-bindgen", "wasm-bindgen-test-runner"],
    )
}

/// Use `cargo install` to install the `wasm-bindgen` CLI locally into the given
/// crate.
pub fn cargo_install_wasm_bindgen(
    logger: &Logger,
    crate_path: &Path,
    version: &str,
) -> Result<(), failure::Error> {
    let mut cmd = Command::new("cargo");
    cmd.arg("install")
        .arg("--force")
        .arg("wasm-bindgen-cli")
        .arg("--version")
        .arg(version)
        .arg("--root")
        .arg(crate_path);

    child::run(logger, cmd, "cargo install").context("Installing wasm-bindgen with cargo")?;
    assert!(binaries::local_bin_path(crate_path, "wasm-bindgen").is_file());
    Ok(())
}

/// Run the `wasm-bindgen` CLI to generate bindings for the current crate's
/// `.wasm`.
pub fn wasm_bindgen_build(
    path: &Path,
    out_dir: &Path,
    name: &str,
    disable_dts: bool,
    target: &str,
    debug: bool,
    step: &Step,
    log: &Logger,
) -> Result<(), failure::Error> {
    let msg = format!("{}Running WASM-bindgen...", emoji::RUNNER);
    PBAR.step(step, &msg);

    let binary_name = name.replace("-", "_");
    let release_or_debug = if debug { "debug" } else { "release" };

    let out_dir = out_dir.to_str().unwrap();

    if let Some(wasm_bindgen_path) = wasm_bindgen_path(log, path) {
        let manifest = path.join("Cargo.toml");
        let target_path = cargo_metadata::metadata(Some(&manifest))
            .unwrap()
            .target_directory;
        let mut wasm_path = PathBuf::from(&target_path)
            .join("wasm32-unknown-unknown")
            .join(release_or_debug)
            .join(binary_name);
        wasm_path.set_extension("wasm");
        let wasm_path = wasm_path.display().to_string();

        let dts_arg = if disable_dts {
            "--no-typescript"
        } else {
            "--typescript"
        };
        let target_arg = match target {
            "nodejs" => "--nodejs",
            "no-modules" => "--no-modules",
            _ => "--browser",
        };
        let bindgen_path = Path::new(&wasm_bindgen_path);
        let mut cmd = Command::new(bindgen_path);
        cmd.current_dir(path)
            .arg(&wasm_path)
            .arg("--out-dir")
            .arg(out_dir)
            .arg(dts_arg)
            .arg(target_arg);

        if debug {
            cmd.arg("--debug");
        }

        child::run(log, cmd, "wasm-bindgen").context("Running the wasm-bindgen CLI")?;
        Ok(())
    } else {
        Err(Error::crate_config("Could not find `wasm-bindgen`").into())
    }
}

/// Check if the `wasm-bindgen` dependency is locally satisfied.
fn wasm_bindgen_version_check(bindgen_path: &PathBuf, dep_version: &str, log: &Logger) -> bool {
    let mut cmd = Command::new(bindgen_path);
    cmd.arg("--version");
    child::run(log, cmd, "wasm-bindgen")
        .map(|stdout| {
            stdout
                .trim()
                .split_whitespace()
                .nth(1)
                .map(|v| {
                    info!(
                        log,
                        "Checking installed `wasm-bindgen` version == expected version: {} == {}",
                        v,
                        dep_version
                    );
                    v == dep_version
                })
                .unwrap_or(false)
        })
        .unwrap_or(false)
}

/// Return a `PathBuf` containing the path to either the local wasm-bindgen
/// version, or the globally installed version if there is no local version.
fn wasm_bindgen_path(log: &Logger, crate_path: &Path) -> Option<PathBuf> {
    bin_path(log, crate_path, "wasm-bindgen")
}

/// Return a `PathBuf` containing the path to either the local
/// wasm-bindgen-test-runner version, or the globally installed version if there
/// is no local version.
pub fn wasm_bindgen_test_runner_path(log: &Logger, crate_path: &Path) -> Option<PathBuf> {
    bin_path(log, crate_path, "wasm-bindgen-test-runner")
}<|MERGE_RESOLUTION|>--- conflicted
+++ resolved
@@ -1,11 +1,8 @@
 //! Functionality related to installing and running `wasm-bindgen`.
 
 use binaries::{self, bin_path, install_binaries_from_targz_at_url};
-<<<<<<< HEAD
 use cargo_metadata;
-=======
 use child;
->>>>>>> ceb47797
 use emoji;
 use error::Error;
 use failure::{self, ResultExt};
