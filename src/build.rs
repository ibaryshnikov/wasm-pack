--- conflicted
+++ resolved
@@ -51,7 +51,6 @@
     otry!(pieces.next()).parse().ok()
 }
 
-<<<<<<< HEAD
 /// Get rustc's sysroot as a String
 fn get_rustc_sysroot() -> Result<String, FromUtf8Error> {
     String::from_utf8(
@@ -116,13 +115,6 @@
 
 /// Add wasm32-unknown-unknown using `rustup`.
 fn rustup_add_wasm_target() -> Result<bool, Error> {
-=======
-/// Ensure that `rustup` has the `wasm32-unknown-unknown` target installed for
-/// current toolchain
-pub fn rustup_add_wasm_target(step: &Step) -> Result<(), Error> {
-    let msg = format!("{}Adding the Wasm target...", emoji::TARGET);
-    PBAR.step(step, &msg);
->>>>>>> 4a84b499
     let mut cmd = Command::new("rustup");
     cmd.arg("target").arg("add").arg("wasm32-unknown-unknown");
     child::run(cmd, "rustup").context("Adding the wasm32-unknown-unknown target with rustup")?;
@@ -133,7 +125,7 @@
 /// Ensure that `rustup` has the `wasm32-unknown-unknown` target installed for
 /// current toolchain
 pub fn check_for_wasm32_target(step: &Step) -> Result<(), Error> {
-    let msg = format!("{}Checking for WASM target...", emoji::TARGET);
+    let msg = format!("{}Checking for the Wasm target...", emoji::TARGET);
     PBAR.step(step, &msg);
 
     // Check if wasm32 target is present, otherwise bail.
